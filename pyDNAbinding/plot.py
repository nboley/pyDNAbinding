import re

from math import ceil
from math import floor

from itertools import izip

import matplotlib
# Force matplotlib to not use any Xwindows backend.
matplotlib.use('Agg')

from matplotlib import pyplot
from matplotlib.patches import PathPatch
from matplotlib.path import Path

from shapely.wkt import loads as load_wkt

from shapely import affinity
from shapely.geometry import asLineString

import numpy as np

################################################################################
# copied from descartes
# https://pypi.python.org/pypi/descartes
#
# (just wanted to avoid the additional dependency)
#

class Polygon(object):
    # Adapt Shapely or GeoJSON/geo_interface polygons to a common interface
    def __init__(self, context):
        if hasattr(context, 'interiors'):
            self.context = context
        else:
            self.context = getattr(context, '__geo_interface__', context)
    @property
    def geom_type(self):
        return (getattr(self.context, 'geom_type', None)
                or self.context['type'])
    @property
    def exterior(self):
        return (getattr(self.context, 'exterior', None)
                or self.context['coordinates'][0])
    @property
    def interiors(self):
        value = getattr(self.context, 'interiors', None)
        if value is None:
            value = self.context['coordinates'][1:]
        return value


def PolygonPath(polygon):
    """Constructs a compound matplotlib path from a Shapely or GeoJSON-like
    geometric object"""
    this = Polygon(polygon)
    assert this.geom_type == 'Polygon'
    def coding(ob):
        # The codes will be all "LINETO" commands, except for "MOVETO"s at the
        # beginning of each subpath
        n = len(getattr(ob, 'coords', None) or ob)
        vals = np.ones(n, dtype=Path.code_type) * Path.LINETO
        vals[0] = Path.MOVETO
        return vals
    vertices = np.concatenate(
                    [np.asarray(this.exterior)]
                    + [np.asarray(r) for r in this.interiors])
    codes = np.concatenate(
                [coding(this.exterior)]
                + [coding(r) for r in this.interiors])
    return Path(vertices, codes)


def PolygonPatch(polygon, **kwargs):
    """Constructs a matplotlib patch from a geometric object

    The `polygon` may be a Shapely or GeoJSON-like object with or without holes.
    The `kwargs` are those supported by the matplotlib.patches.Polygon class
    constructor. Returns an instance of matplotlib.patches.PathPatch.

    Example (using Shapely Point and a matplotlib axes):

      >>> b = Point(0, 0).buffer(1.0)
      >>> patch = PolygonPatch(b, fc='blue', ec='blue', alpha=0.5)
      >>> axis.add_patch(patch)

    """
    return PathPatch(PolygonPath(polygon), **kwargs)

#
# END copied from descartes
#
################################################################################

################################################################################
# Initialize the polygon paths for A,C,G,T
#
# Geometry taken from JTS TestBuilder Monospace font with fixed precision model
# of 1000.0
#

A_data = """
MULTIPOLYGON (
((24.7631 57.3346, 34.3963 57.3346, 52.391 -1.422, 44.1555 -1.422, 39.8363
  13.8905, 19.2476 13.8905, 15.0039 -1.422, 6.781 -1.422, 24.7631 57.3346)),
((29.5608 50.3205, 21.1742 20.2623, 37.9474 20.2623, 29.5608 50.3205))
)
"""

C_data = """POLYGON((
52.391 2.5937, 48.5882 0.8417, 44.68 -0.4142, 40.5998 -1.17, 36.2814 -1.422,
32.8755 -1.2671, 29.6656 -0.8024, 26.6518 -0.0278, 23.834 1.0565, 21.2122 2.4507,
18.7865 4.1547, 16.5569 6.1686, 14.5233 8.4922, 12.7087 11.0966, 11.136 13.9527,
9.8053 17.0606, 8.7166 20.4201, 7.8698 24.0314, 7.2649 27.8943, 6.902 32.009,
6.781 36.3754, 6.9027 40.7209, 7.2678 44.8198, 7.8764 48.6722, 8.7283 52.278,
9.8236 55.6371, 11.1624 58.7497, 12.7446 61.6157, 14.5702 64.2351, 16.6133 66.5753,
18.8481 68.6034, 21.2745 70.3195, 23.8926 71.7235, 26.7023 72.8156, 29.7037 73.5956,
32.8967 74.0637, 36.2814 74.2197, 40.5998 73.9697, 44.68 73.2196, 48.5882 71.9696,
52.391 70.2196, 52.391 60.1101, 48.6468 62.739, 44.6331 64.657, 40.4709 65.8289,
36.2814 66.2196, 31.7716 65.7557, 29.7437 65.1758, 27.8672 64.3641, 26.1421 63.3203,
24.5684 62.0447, 23.146 60.5371, 21.875 58.7976, 19.7831 54.6129, 18.289 49.481,
17.3925 43.4019, 17.0936 36.3754, 17.3925 29.3763, 18.289 23.3166, 19.7831 18.1964,
21.875 14.0157, 23.146 12.2762, 24.5684 10.7686, 26.1421 9.4929, 27.8672 8.4492,
29.7437 7.6375, 31.7716 7.0576, 36.2814 6.5937, 40.5354 6.9844, 44.7034 8.1563,
48.6878 10.0743, 52.391 12.7032, 52.391 2.5937))"""

G_data = """POLYGON((
52.391 5.4974, 50.49 3.8964, 48.4724 2.502, 46.3383 1.3144, 44.0877 0.3334,
41.7314 -0.4346, 39.2805 -0.9832, 34.0946 -1.422, 30.9504 -1.2772, 27.9859 -0.843,
25.2009 -0.1191, 22.5956 0.8942, 20.1698 2.197, 17.9236 3.7894, 15.857 5.6713,
13.9699 7.8428, 12.285 10.2753, 10.8248 12.9404, 9.5892 15.8381, 8.5782 18.9685,
7.7919 22.3315, 7.2303 25.9271, 6.8933 29.7553, 6.781 33.8161, 6.8948 37.8674,
7.2362 41.6888, 7.8053 45.2803, 8.6019 48.6419, 9.6262 51.7737, 10.878 54.6755,
12.3575 57.3474, 14.0646 59.7895, 15.9743 61.9712, 18.0615 63.862, 20.3262 65.4618,
22.7685 66.7708, 25.3884 67.789, 28.1857 68.5162, 31.1606 68.9525, 34.3131 69.098,
38.5048 68.7957, 42.5144 67.8889, 46.3638 66.3703, 50.0748 64.2325, 50.0748 54.8075,
46.342 57.8466, 42.5144 59.9716, 38.5266 61.2226, 34.3131 61.6395, 30.1132 61.2053,
28.2228 60.6624, 26.4723 59.9024, 24.8614 58.9253, 23.3904 57.731, 22.0591 56.3195,
20.8675 54.691, 18.9046 50.7806, 17.5025 45.998, 16.6612 40.3432, 16.3808 33.8161,
16.6526 27.1962, 17.4679 21.4959, 18.8267 16.7151, 20.7291 12.8539, 21.8892 11.2595,
23.1951 9.8776, 24.6469 8.7084, 26.2446 7.7517, 27.9883 7.0076, 29.8778 6.4762,
34.0946 6.051, 36.9534 6.2276, 39.4407 6.7575, 41.6331 7.6625, 43.607 8.9644,
43.607 27.2172, 33.7304 27.2172, 33.7304 34.7776, 52.391 34.7776, 52.391 5.4974
))"""

T_data = """POLYGON((
6.781 58.3746, 52.391 58.3746, 52.391 51.5569, 33.6933 51.5569, 33.6933 -1.422,
25.5684 -1.422, 25.5684 51.5569, 6.781 51.5569, 6.781 58.3746
))"""

def standardize_polygons_str(data_str):
    """Given a POLYGON string, standardize the coordinates to a 1x1 grid.

    Input : data_str (taken from above)
    Output: tuple of polygon objects
    """
    # find all of the polygons in the letter (for instance an A
    # needs to be constructed from 2 polygons)
    path_strs = re.findall("\(\(([^\)]+?)\)\)", data_str.strip())

    # convert the data into a numpy array
    polygons_data = []
    for path_str in path_strs:
        data = np.array([
            map(float, x.split()) for x in path_str.strip().split(",")])
        polygons_data.append(data)

    # standardize the coordinates
    min_coords = np.vstack(data.min(0) for data in polygons_data).min(0)
    max_coords = np.vstack(data.max(0) for data in polygons_data).max(0)
    for data in polygons_data:
        data[:,] -= min_coords
        data[:,] /= (max_coords - min_coords)

    polygons = []
    for data in polygons_data:
        polygons.append(load_wkt(
            "POLYGON((%s))" % ",".join(" ".join(map(str, x)) for x in data)))

    return tuple(polygons)


letters_polygons = {}
letters_polygons['A'] = standardize_polygons_str(A_data)
letters_polygons['C'] = standardize_polygons_str(C_data)
letters_polygons['G'] = standardize_polygons_str(G_data)
letters_polygons['T'] = standardize_polygons_str(T_data)

colors = dict(izip(
    'ACGT', (('red', 'white'), ('blue',), ('orange',), ('green',))
))

def add_letter_to_axis(ax, let, x, y, height):
    """Add 'let' with position x,y and height height to matplotlib axis 'ax'.

    """
    for polygon, color in izip(letters_polygons[let], colors[let]):
        new_polygon = affinity.scale(
            polygon, yfact=height, origin=(0,0,0))
        new_polygon = affinity.translate(
            new_polygon, xoff=x, yoff=y)
        patch = PolygonPatch(
            new_polygon, edgecolor=color, facecolor=color)
        ax.add_patch(patch)
        break
    
    return

def plot_bases(letter_heights, ylab='bits'):
    """Plot the N letters with heights taken from the Nx4 matrix letter_heights.

    Inputs:
    letter_heights: Nx4 matrix containing non-negative letter heights for N bases
    ylab: x axis label
    """
    assert letter_heights.shape[1] == 4

    fig = pyplot.figure()

    x_range = [1, letter_heights.shape[0]]
<<<<<<< HEAD
    y_range = [0, ceil(2*letter_heights.sum(1).max())/2]
=======

    pos_heights = np.copy(letter_heights)
    pos_heights[letter_heights < 0] = 0

    neg_heights = np.copy(letter_heights)
    neg_heights[letter_heights > 0] = 0
>>>>>>> e3eb7c78

    ax = fig.add_subplot(111)
    for x_pos, heights in enumerate(letter_heights):
        letters_and_heights = sorted(izip(heights, 'ACGT'))
        y_pos_pos = 0.0
        y_neg_pos = 0.0
        for height, letter in letters_and_heights:
            if height > 0:
                add_letter_to_axis(ax, letter, 0.5+x_pos, y_pos_pos, height)
                y_pos_pos += height
            else:
                add_letter_to_axis(ax, letter, 0.5+x_pos, y_neg_pos, height)
                y_neg_pos += height

    ax.set_xlabel('pos')
    ax.set_ylabel(ylab)

    ax.set_xlim(x_range[0]-1, x_range[1]+1)
    ax.set_xticks(range(*x_range) + [x_range[-1]])

<<<<<<< HEAD
    ax.set_ylim(*y_range)
    ax.set_yticks(np.linspace(y_range[0], y_range[1], 5))

    ax.set_aspect(4.0/y_range[-1])
=======
    ax.set_aspect(aspect='auto', adjustable='box')
    ax.autoscale_view()

    return fig
>>>>>>> e3eb7c78

def example():
    pwm = np.array([[0,0,0.01,1], [2,5.2,1,1]])
    plot_bases(pwm)
    pyplot.savefig('test.png')
    #pyplot.show()

if __name__ == '__main__':
    example()

__all__ = [add_letter_to_axis, plot_bases]<|MERGE_RESOLUTION|>--- conflicted
+++ resolved
@@ -218,16 +218,12 @@
     fig = pyplot.figure()
 
     x_range = [1, letter_heights.shape[0]]
-<<<<<<< HEAD
-    y_range = [0, ceil(2*letter_heights.sum(1).max())/2]
-=======
 
     pos_heights = np.copy(letter_heights)
     pos_heights[letter_heights < 0] = 0
 
     neg_heights = np.copy(letter_heights)
     neg_heights[letter_heights > 0] = 0
->>>>>>> e3eb7c78
 
     ax = fig.add_subplot(111)
     for x_pos, heights in enumerate(letter_heights):
@@ -248,17 +244,10 @@
     ax.set_xlim(x_range[0]-1, x_range[1]+1)
     ax.set_xticks(range(*x_range) + [x_range[-1]])
 
-<<<<<<< HEAD
-    ax.set_ylim(*y_range)
-    ax.set_yticks(np.linspace(y_range[0], y_range[1], 5))
-
-    ax.set_aspect(4.0/y_range[-1])
-=======
     ax.set_aspect(aspect='auto', adjustable='box')
     ax.autoscale_view()
 
     return fig
->>>>>>> e3eb7c78
 
 def example():
     pwm = np.array([[0,0,0.01,1], [2,5.2,1,1]])
